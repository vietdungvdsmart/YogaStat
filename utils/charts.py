--- conflicted
+++ resolved
@@ -5,7 +5,6 @@
 from .translations import get_text
 
 class ChartGenerator:
-<<<<<<< HEAD
     """Generates interactive charts for the yoga app analytics dashboard."""
     # Ghi chú (VI): Danh sách hàm sinh biểu đồ và ý nghĩa
     # - create_feature_adoption_funnel: Biểu đồ phễu thể hiện mức độ sử dụng tính năng (xem bài tập → luyện video → luyện AI → chat AI)
@@ -22,30 +21,6 @@
     # - create_user_journey_sankey: Sơ đồ Sankey mô tả hành trình người dùng qua các bước
     # - create_churn_risk_indicator: Đồng hồ đo rủi ro rời bỏ dựa trên churn/retention
 
-=======
-    """Generates interactive charts for the yoga app analytics dashboard.
-    
-    Field Descriptions (for hover templates and labels):
-    - first_open: New user opens app for the first time (unit: person/persons)
-    - app_remove: User uninstalls app (unit: person/persons)
-    - session_start: A session starts (unit: person/persons)
-    - app_open: User opens app again (unit: person/persons)
-    - login: User logs in (unit: person/persons)
-    - view_exercise: User views yoga exercise (unit: person/persons)
-    - health_survey: User finishes health survey (unit: person/persons)
-    - view_roadmap: User views recommended roadmap (unit: person/persons)
-    - practice_with_video: User practices with video (unit: person/persons)
-    - practice_with_ai: User practices with AI (unit: person/persons)
-    - chat_ai: User chats with AI (unit: person/persons)
-    - show_popup: Popup shows to user (unit: person/persons)
-    - view_detail_popup: User clicks on popup (unit: person/persons)
-    - close_popup: User closes popup without clicking (unit: person/persons)
-    - store_subscription: User views store package (unit: person/persons)
-    - in_app_purchase: User places order (unit: person/persons)
-    - avg_engage_time: Average engagement time per user (unit: seconds)
-    """
-    
->>>>>>> f9ac9a9b
     def __init__(self):
         self.color_scheme = {
             'primary': '#4FD1C7',
